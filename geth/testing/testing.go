--- conflicted
+++ resolved
@@ -12,11 +12,7 @@
 
 	gethcommon "github.com/ethereum/go-ethereum/common"
 	"github.com/status-im/status-go/geth/common"
-<<<<<<< HEAD
-	"github.com/status-im/status-go/geth/log"
 	"github.com/status-im/status-go/geth/node"
-=======
->>>>>>> 8fb2424e
 	"github.com/status-im/status-go/geth/params"
 	assertions "github.com/stretchr/testify/require"
 	"github.com/stretchr/testify/suite"
@@ -61,6 +57,17 @@
 	}
 }
 
+// TestNodeOption is a callback passed to StartTestNode which alters its config.
+type TestNodeOption func(config *params.NodeConfig)
+
+// WithUpstream returns TestNodeOption which enabled UpstreamConfig.
+func WithUpstream(url string) TestNodeOption {
+	return func(config *params.NodeConfig) {
+		config.UpstreamConfig.Enabled = true
+		config.UpstreamConfig.URL = url
+	}
+}
+
 // BaseTestSuite defines a base tests suit which others suites can embedded to
 // access initialization methods useful for testing.
 type BaseTestSuite struct {
@@ -95,7 +102,6 @@
 	require.True(s.NodeManager.IsNodeRunning())
 }
 
-<<<<<<< HEAD
 // EnsureNodeSync ensures that synchronization of the node is done once and that it
 // is done properly else, the call will fail.
 func (s *BaseTestSuite) EnsureNodeSync() {
@@ -118,17 +124,6 @@
 	require.NoError(syncError)
 
 	s.nodeSyncCompleted = true
-=======
-// TestNodeOption is a callback passed to StartTestNode which alters its config.
-type TestNodeOption func(config *params.NodeConfig)
-
-// WithUpstream returns TestNodeOption which enabled UpstreamConfig.
-func WithUpstream(url string) TestNodeOption {
-	return func(config *params.NodeConfig) {
-		config.UpstreamConfig.Enabled = true
-		config.UpstreamConfig.URL = url
-	}
->>>>>>> 8fb2424e
 }
 
 // StopTestNode attempts to stop initialized NodeManager.
