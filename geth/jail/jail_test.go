package jail_test

import (
	"encoding/json"
<<<<<<< HEAD
	"fmt"
	"os"
	"reflect"
	"strconv"
	"strings"
=======
	"errors"
	"net/http"
	"net/http/httptest"
>>>>>>> b50c46ca
	"testing"
	"time"

	"github.com/robertkrimen/otto"
	"github.com/status-im/status-go/geth/jail"
	"github.com/status-im/status-go/geth/node"
	"github.com/status-im/status-go/geth/params"
	. "github.com/status-im/status-go/geth/testing"
	"github.com/status-im/status-go/static"
	"github.com/stretchr/testify/suite"
)

const (
	testChatID = "testChat"
)

var baseStatusJSCode = string(static.MustAsset("testdata/jail/status.js"))

func TestJailTestSuite(t *testing.T) {
	suite.Run(t, new(JailTestSuite))
}

type JailTestSuite struct {
	BaseTestSuite
	jail *jail.Jail
}

func (s *JailTestSuite) SetupTest() {
	s.NodeManager = node.NewNodeManager()
	s.Require().NotNil(s.NodeManager)
	s.Require().IsType(&node.NodeManager{}, s.NodeManager)
	s.jail = jail.New(s.NodeManager)
	s.Require().NotNil(s.jail)
	s.Require().IsType(&jail.Jail{}, s.jail)
}

func (s *JailTestSuite) TestInit() {
	require := s.Require()
	require.NotNil(s.jail)

	errorWrapper := func(err error) string {
		return `{"error":"` + err.Error() + `"}`
	}

	// get cell VM w/o defining cell first
	vm, err := s.jail.JailCellVM(testChatID)
	require.EqualError(err, "cell[testChat] doesn't exist")
	require.Nil(vm)

	// create VM (w/o properly initializing base JS script)
	err = errors.New("ReferenceError: '_status_catalog' is not defined")
	require.Equal(errorWrapper(err), s.jail.Parse(testChatID, ``))
	err = errors.New("ReferenceError: 'call' is not defined")
	require.Equal(errorWrapper(err), s.jail.Call(testChatID, `["commands", "testCommand"]`, `{"val": 12}`))

	// get existing cell (even though we got errors, cell was still created)
	vm, err = s.jail.JailCellVM(testChatID)
	require.NoError(err)
	require.NotNil(vm)

	statusJS := baseStatusJSCode + `;
	_status_catalog.commands["testCommand"] = function (params) {
		return params.val * params.val;
	};`
	s.jail.BaseJS(statusJS)

	// now no error should occur
	response := s.jail.Parse(testChatID, ``)
	expectedResponse := `{"result": {"commands":{},"responses":{}}}`
	require.Equal(expectedResponse, response)

	// make sure that Call succeeds even w/o running node
	response = s.jail.Call(testChatID, `["commands", "testCommand"]`, `{"val": 12}`)
	expectedResponse = `{"result": 144}`
	require.Equal(expectedResponse, response)
}

<<<<<<< HEAD
func TestJailInitAndParse(t *testing.T) {
	err := geth.PrepareTestNode()
	if err != nil {
		t.Error(err)
		return
	}

	initInvalidCode := `
	var _status_catalog = {
		foo: 'bar'
	`
	jailInstance := jail.Init(initInvalidCode)
	response := jailInstance.Parse("newChat", ``)
	expectedResponse := `{"error":"(anonymous): Line 4:3 Unexpected end of input (and 3 more errors)"}`
	if expectedResponse != response {
		t.Errorf("unexpected response, expected: %v, got: %v", expectedResponse, response)
		return
	}

	initCode := `
=======
func (s *JailTestSuite) TestParse() {
	require := s.Require()
	require.NotNil(s.jail)

	extraCode := `
>>>>>>> b50c46ca
	var _status_catalog = {
		foo: 'bar'
	};
	`
<<<<<<< HEAD
	jailInstance = jail.Init(initCode)

	extraInvalidCode := `
	var extraFunc = function (x) {
	  return x * x;
	`
	response = jailInstance.Parse("newChat", extraInvalidCode)
	expectedResponse = `{"error":"(anonymous): Line 16331:50 Unexpected end of input (and 1 more errors)"}`
	if expectedResponse != response {
		t.Errorf("unexpected response, expected: %v, got: %v", expectedResponse, response)
		return
	}

	extraCode := `
	var extraFunc = function (x) {
	  return x * x;
	};
	`
	response = jailInstance.Parse("newChat", extraCode)
	expectedResponse = `{"result": {"foo":"bar"}}`
	if expectedResponse != response {
		t.Errorf("unexpected response, expected: %v, got: %v", expectedResponse, response)
		return
	}
=======
	response := s.jail.Parse("newChat", extraCode)
	expectedResponse := `{"result": {"foo":"bar"}}`
	require.Equal(expectedResponse, response)
>>>>>>> b50c46ca
}

func (s *JailTestSuite) TestFunctionCall() {
	require := s.Require()
	require.NotNil(s.jail)

	// load Status JS and add test command to it
	statusJS := baseStatusJSCode + `;
	_status_catalog.commands["testCommand"] = function (params) {
		return params.val * params.val;
	};`
	s.jail.Parse(testChatID, statusJS)

	// call with wrong chat id
	response := s.jail.Call("chatIDNonExistent", "", "")
	expectedError := `{"error":"Cell[chatIDNonExistent] doesn't exist."}`
	require.Equal(expectedError, response)

	// call extraFunc()
	response = s.jail.Call(testChatID, `["commands", "testCommand"]`, `{"val": 12}`)
	expectedResponse := `{"result": 144}`
	require.Equal(expectedResponse, response)
}

func (s *JailTestSuite) TestJailTimeoutFailure() {
	require := s.Require()
	require.NotNil(s.jail)

	newCell := s.jail.NewJailCell(testChatID)
	require.NotNil(newCell)

	execr := newCell.Executor()

	// Attempt to run a timeout string against a JailCell.
	_, err := execr.Exec(`
		setTimeout(function(n){
			if(Date.now() - n < 50){
				throw new Error("Timedout early");
			}

			return n;
		}, 30, Date.now());
	`)

	require.NotNil(err)
}

func (s *JailTestSuite) TestJailTimeout() {
	require := s.Require()
	require.NotNil(s.jail)

	newCell := s.jail.NewJailCell(testChatID)
	require.NotNil(newCell)

	execr := newCell.Executor()

	// Attempt to run a timeout string against a JailCell.
	res, err := execr.Exec(`
		setTimeout(function(n){
			if(Date.now() - n < 50){
				throw new Error("Timedout early");
			}

			return n;
		}, 50, Date.now());
	`)

	require.NoError(err)
	require.NotNil(res)
}

func (s *JailTestSuite) TestJailFetch() {
	mux := http.NewServeMux()
	mux.HandleFunc("/", func(w http.ResponseWriter, r *http.Request) {
		w.WriteHeader(http.StatusOK)
		w.Write([]byte("Hello World"))
	})

	server := httptest.NewServer(mux)
	defer server.Close()

	require := s.Require()
	require.NotNil(s.jail)

	newCell := s.jail.NewJailCell(testChatID)
	require.NotNil(newCell)

	execr := newCell.Executor()

	wait := make(chan struct{})

	// Attempt to run a fetch resource.
	_, err := execr.Fetch(server.URL, func(res otto.Value) {
		go func() { wait <- struct{}{} }()
	})

	require.NoError(err)

	<-wait
}

func (s *JailTestSuite) TestJailRPCSend() {
	require := s.Require()
	require.NotNil(s.jail)

	s.StartTestNode(params.RopstenNetworkID)
	defer s.StopTestNode()

	// load Status JS and add test command to it
	s.jail.BaseJS(baseStatusJSCode)
	s.jail.Parse(testChatID, ``)

	// obtain VM for a given chat (to send custom JS to jailed version of Send())
	vm, err := s.jail.JailCellVM(testChatID)
	require.NoError(err)
	require.NotNil(vm)

	// internally (since we replaced `web3.send` with `jail.Send`)
	// all requests to web3 are forwarded to `jail.Send`
	_, err = vm.Run(`
	    var balance = web3.eth.getBalance("` + TestConfig.Account1.Address + `");
		var sendResult = web3.fromWei(balance, "ether")
	`)
	require.NoError(err)

	value, err := vm.Get("sendResult")
	require.NoError(err, "cannot obtain result of balance check operation")

	balance, err := value.ToFloat()
	require.NoError(err)

	s.T().Logf("Balance of %.2f ETH found on '%s' account", balance, TestConfig.Account1.Address)
	require.False(balance < 100, "wrong balance (there should be lots of test Ether on that account)")
}

func (s *JailTestSuite) TestGetJailCellVM() {
	expectedError := `cell[nonExistentChat] doesn't exist`
	_, err := s.jail.JailCellVM("nonExistentChat")
	s.EqualError(err, expectedError)

	// now let's create VM..
	s.jail.Parse(testChatID, ``)

	// ..and see if VM becomes available
	_, err = s.jail.JailCellVM(testChatID)
	s.NoError(err)
}

func (s *JailTestSuite) TestIsConnected() {
	require := s.Require()
	require.NotNil(s.jail)

	s.StartTestNode(params.RopstenNetworkID)
	defer s.StopTestNode()

	s.jail.Parse(testChatID, "")

	// obtain VM for a given chat (to send custom JS to jailed version of Send())
	vm, err := s.jail.JailCellVM(testChatID)
	require.NoError(err)

	_, err = vm.Run(`
	    var responseValue = web3.isConnected();
	    responseValue = JSON.stringify(responseValue);
	`)
	require.NoError(err)

	responseValue, err := vm.Get("responseValue")
	require.NoError(err, "cannot obtain result of isConnected()")

	response, err := responseValue.ToString()
	require.NoError(err, "cannot parse result")

	expectedResponse := `{"jsonrpc":"2.0","result":true}`
	require.Equal(expectedResponse, response)
}

func (s *JailTestSuite) TestLocalStorageSet() {
	require := s.Require()
	require.NotNil(s.jail)

	s.jail.Parse(testChatID, "")

	// obtain VM for a given chat (to send custom JS to jailed version of Send())
	vm, err := s.jail.JailCellVM(testChatID)
	require.NoError(err)

	testData := "foobar"

	opCompletedSuccessfully := make(chan struct{}, 1)

	// replace transaction notification handler
	node.SetDefaultNodeNotificationHandler(func(jsonEvent string) {
		var envelope node.SignalEnvelope
		err := json.Unmarshal([]byte(jsonEvent), &envelope)
		require.NoError(err)

		if envelope.Type == jail.EventLocalStorageSet {
			event := envelope.Event.(map[string]interface{})
			chatID, ok := event["chat_id"].(string)
			require.True(ok, "chat id is required, but not found")
			require.Equal(testChatID, chatID, "incorrect chat ID")

			actualData, ok := event["data"].(string)
			require.True(ok, "data field is required, but not found")
			require.Equal(testData, actualData, "incorrect data")

			s.T().Logf("event processed: %s", jsonEvent)
			close(opCompletedSuccessfully)
		}
	})

	_, err = vm.Run(`
	    var responseValue = localStorage.set("` + testData + `");
	    responseValue = JSON.stringify(responseValue);
	`)
	s.NoError(err)

	// make sure that signal is sent (and its parameters are correct)
	select {
	case <-opCompletedSuccessfully:
		// pass
	case <-time.After(3 * time.Second):
		s.Fail("operation timed out")
	}

	responseValue, err := vm.Get("responseValue")
	s.NoError(err, "cannot obtain result of localStorage.set()")

	response, err := responseValue.ToString()
	s.NoError(err, "cannot parse result")

	expectedResponse := `{"jsonrpc":"2.0","result":true}`
<<<<<<< HEAD
	if !reflect.DeepEqual(response, expectedResponse) {
		t.Errorf("expected response is not returned: expected %s, got %s", expectedResponse, response)
		return
	}
}

func TestContractDeployment(t *testing.T) {
	err := geth.PrepareTestNode()
	if err != nil {
		t.Error(err)
		return
	}

	jailInstance := makeTestJail()
	jailInstance.Parse(testChatID, `
		var txHash = "not_set";
		_status_catalog['createContract'] = function () {
			var responseValue = null;
			var testContract = web3.eth.contract([{"constant":true,"inputs":[{"name":"a","type":"int256"}],"name":"double","outputs":[{"name":"","type":"int256"}],"payable":false,"type":"function"}]);
			var test = testContract.new(
			{
				from: '`+testConfig.Account1.Address+`',
				data: '0x6060604052341561000c57fe5b5b60a58061001b6000396000f30060606040526000357c0100000000000000000000000000000000000000000000000000000000900463ffffffff1680636ffa1caa14603a575bfe5b3415604157fe5b60556004808035906020019091905050606b565b6040518082815260200191505060405180910390f35b60008160020290505b9190505600a165627a7a72305820ccdadd737e4ac7039963b54cee5e5afb25fa859a275252bdcf06f653155228210029',
				gas: '`+strconv.Itoa(params.DefaultGas)+`'
			}, function (e, contract){
				if (!e) {
					txHash = contract.transactionHash
				}
			})
		}
		_status_catalog['getTxHash'] = function () {
			return txHash;
		}
	`)

	// make sure you panic if transaction complete doesn't return
	completeQueuedTransaction := make(chan struct{}, 1)
	geth.PanicAfter(30*time.Second, completeQueuedTransaction, "TestContractDeployment")

	// replace transaction notification handler
	var txHash common.Hash
	handler, err := geth.MakeTestCompleteTxHandler(t, &txHash, completeQueuedTransaction)
	if err != nil {
		t.Fatal(err)
	}
	geth.SetDefaultNodeNotificationHandler(handler)

	response := jailInstance.Call(testChatID, `["createContract"]`, `{}`)
	expectedResponse := `{"result": null}`
	if response != expectedResponse {
		t.Errorf("unexpected response, expected: %v, got: %v", expectedResponse, response)
		return
	}

	<-completeQueuedTransaction

	response = jailInstance.Call(testChatID, `["getTxHash"]`, `{}`)
	expectedResponse = `{"result": "` + txHash.Hex() + `"}`
	if response != expectedResponse {
		t.Errorf("unexpected response, expected: %v, got: %v", expectedResponse, response)
		return
	}
}

func TestGasEstimation(t *testing.T) {
	err := geth.PrepareTestNode()
	if err != nil {
		t.Error(err)
		return
	}

	jailInstance := makeTestJail()
	jailInstance.Parse(testChatID, `
		var txHash = "not_set";
		_status_catalog['createContractWithGasEstimated'] = function () {
			var responseValue = null;
			var testContract = web3.eth.contract([{"constant":true,"inputs":[{"name":"a","type":"int256"}],"name":"double","outputs":[{"name":"","type":"int256"}],"payable":false,"type":"function"}]);
			var test = testContract.new(
			{
				from: '`+testConfig.Account1.Address+`',
				data: '0x6060604052341561000c57fe5b5b60a58061001b6000396000f30060606040526000357c0100000000000000000000000000000000000000000000000000000000900463ffffffff1680636ffa1caa14603a575bfe5b3415604157fe5b60556004808035906020019091905050606b565b6040518082815260200191505060405180910390f35b60008160020290505b9190505600a165627a7a72305820ccdadd737e4ac7039963b54cee5e5afb25fa859a275252bdcf06f653155228210029',
			}, function (e, contract){
				if (!e) {
					txHash = contract.transactionHash
				}
			})
		};

		_status_catalog['getTxHash'] = function () {
			return txHash;
		}
	`)

	// make sure you panic if transaction complete doesn't return
	completeQueuedTransaction := make(chan struct{}, 1)
	geth.PanicAfter(30*time.Second, completeQueuedTransaction, "TestContractDeployment")

	// replace transaction notification handler
	var txHash common.Hash
	handler, err := geth.MakeTestCompleteTxHandler(t, &txHash, completeQueuedTransaction)
	if err != nil {
		t.Fatal(err)
	}
	geth.SetDefaultNodeNotificationHandler(handler)

	response := jailInstance.Call(testChatID, `["createContractWithGasEstimated"]`, `{}`)
	expectedResponse := `{"result": null}`
	if response != expectedResponse {
		t.Errorf("unexpected response, expected: %v, got: %v", expectedResponse, response)
		return
	}

	<-completeQueuedTransaction

	response = jailInstance.Call(testChatID, `["getTxHash"]`, `{}`)
	expectedResponse = `{"result": "` + txHash.Hex() + `"}`
	if response != expectedResponse {
		t.Errorf("unexpected response, expected: %v, got: %v", expectedResponse, response)
		return
	}
}

func TestJailWhisper(t *testing.T) {
	err := geth.PrepareTestNode()
	if err != nil {
		t.Error(err)
		return
	}

	whisperService, err := geth.NodeManagerInstance().WhisperService()
	if err != nil {
		t.Errorf("whisper service not running: %v", err)
	}
	whisperAPI := whisper.NewPublicWhisperAPI(whisperService)

	// account1
	_, accountKey1, err := geth.AddressToDecryptedAccount(testConfig.Account1.Address, testConfig.Account1.Password)
	if err != nil {
		t.Fatal(err)
	}
	accountKey1Hex := common.ToHex(crypto.FromECDSAPub(&accountKey1.PrivateKey.PublicKey))

	if _, err := whisperService.AddKeyPair(accountKey1.PrivateKey); err != nil {
		t.Fatalf("identity not injected: %v", accountKey1Hex)
	}
	if ok, err := whisperAPI.HasKeyPair(accountKey1Hex); err != nil || !ok {
		t.Fatalf("identity not injected: %v", accountKey1Hex)
	}

	// account2
	_, accountKey2, err := geth.AddressToDecryptedAccount(testConfig.Account2.Address, testConfig.Account2.Password)
	if err != nil {
		t.Fatal(err)
	}
	accountKey2Hex := common.ToHex(crypto.FromECDSAPub(&accountKey2.PrivateKey.PublicKey))

	if _, err := whisperService.AddKeyPair(accountKey2.PrivateKey); err != nil {
		t.Fatalf("identity not injected: %v", accountKey2Hex)
	}
	if ok, err := whisperAPI.HasKeyPair(accountKey2Hex); err != nil || !ok {
		t.Fatalf("identity not injected: %v", accountKey2Hex)
	}

	passedTests := map[string]bool{
		whisperMessage1: false,
		whisperMessage2: false,
		whisperMessage3: false,
		whisperMessage4: false,
		whisperMessage5: false,
		whisperMessage6: false,
	}
	installedFilters := map[string]string{
		whisperMessage1: "",
		whisperMessage2: "",
		whisperMessage3: "",
		whisperMessage4: "",
		whisperMessage5: "",
		whisperMessage6: "",
	}

	jailInstance := jail.Init("")

	testCases := []struct {
		name      string
		testCode  string
		useFilter bool
	}{
		{
			"test 0: ensure correct version of Whisper is used",
			`
				var expectedVersion = '0x5';
				if (web3.version.whisper != expectedVersion) {
					throw 'unexpected shh version, expected: ' + expectedVersion + ', got: ' + web3.version.whisper;
				}
			`,
			false,
		},
		{
			"test 1: encrypted signed message from us (From != nil && To != nil)",
			`
				var identity1 = '` + accountKey1Hex + `';
				if (!web3.shh.hasKeyPair(identity1)) {
					throw 'idenitity "` + accountKey1Hex + `" not found in whisper';
				}

				var identity2 = '` + accountKey2Hex + `';
				if (!web3.shh.hasKeyPair(identity2)) {
					throw 'idenitity "` + accountKey2Hex + `" not found in whisper';
				}

				var topic = makeTopic();
				var payload = '` + whisperMessage1 + `';

				// start watching for messages
				var filter = shh.filter({
					type: "asym",
					sig: identity1,
					key: identity2,
					topics: [topic]
				});
				console.log(JSON.stringify(filter));

				// post message
				var message = {
					type: "asym",
					sig: identity1,
					key: identity2,
					topic: topic,
					payload: payload,
					ttl: 20,
				};
				var err = shh.post(message)
				if (err !== null) {
					throw 'message not sent: ' + message;
				}

				var filterName = '` + whisperMessage1 + `';
				var filterId = filter.filterId;
				if (!filterId) {
					throw 'filter not installed properly';
				}
			`,
			true,
		},
		{
			"test 2: encrypted signed message to yourself (From != nil && To != nil)",
			`
				var identity = '` + accountKey1Hex + `';
				if (!web3.shh.hasKeyPair(identity)) {
					throw 'idenitity "` + accountKey1Hex + `" not found in whisper';
				}

				var topic = makeTopic();
				var payload = '` + whisperMessage2 + `';

				// start watching for messages
				var filter = shh.filter({
					type: "asym",
					sig: identity,
					key: identity,
					topics: [topic],
				});

				// post message
				var message = {
					type: "asym",
				  	sig: identity,
				  	key: identity,
				  	topic: topic,
				  	payload: payload,
				  	ttl: 20,
				};
				var err = shh.post(message)
				if (err !== null) {
					throw 'message not sent: ' + message;
				}

				var filterName = '` + whisperMessage2 + `';
				var filterId = filter.filterId;
				if (!filterId) {
					throw 'filter not installed properly';
				}
			`,
			true,
		},
		{
			"test 3: signed (known sender) broadcast (From != nil && To == nil)",
			`
				var identity = '` + accountKey1Hex + `';
				if (!web3.shh.hasKeyPair(identity)) {
					throw 'idenitity "` + accountKey1Hex + `" not found in whisper';
				}

				var topic = makeTopic();
				var payload = '` + whisperMessage3 + `';

				// generate symmetric key
				var keyid = shh.generateSymmetricKey();
				if (!shh.hasSymmetricKey(keyid)) {
					throw new Error('key not found');
				}

				// start watching for messages
				var filter = shh.filter({
					type: "sym",
					sig: identity,
					topics: [topic],
					key: keyid
				});

				// post message
				var message = {
					type: "sym",
					sig: identity,
					topic: topic,
					payload: payload,
					ttl: 20,
					key: keyid
				};
				var err = shh.post(message)
				if (err !== null) {
					throw 'message not sent: ' + message;
				}

				var filterName = '` + whisperMessage3 + `';
				var filterId = filter.filterId;
				if (!filterId) {
					throw 'filter not installed properly';
				}
			`,
			true,
		},
		{
			"test 4: anonymous broadcast (From == nil && To == nil)",
			`
				var topic = makeTopic();
				var payload = '` + whisperMessage4 + `';

				// generate symmetric key
				var keyid = shh.generateSymmetricKey();
				if (!shh.hasSymmetricKey(keyid)) {
					throw new Error('key not found');
				}

				// start watching for messages
				var filter = shh.filter({
					type: "sym",
					topics: [topic],
					key: keyid
				});

				// post message
				var message = {
					type: "sym",
					topic: topic,
					payload: payload,
					ttl: 20,
					key: keyid
				};
				var err = shh.post(message)
				if (err !== null) {
					throw 'message not sent: ' + err;
				}

				var filterName = '` + whisperMessage4 + `';
				var filterId = filter.filterId;
				if (!filterId) {
					throw 'filter not installed properly';
				}
			`,
			true,
		},
		{
			"test 5: encrypted anonymous message (From == nil && To != nil)",
			`
				var identity = '` + accountKey2Hex + `';
				if (!web3.shh.hasKeyPair(identity)) {
					throw 'idenitity "` + accountKey2Hex + `" not found in whisper';
				}

				var topic = makeTopic();
				var payload = '` + whisperMessage5 + `';

				// start watching for messages
				var filter = shh.filter({
					type: "asym",
					key: identity,
					topics: [topic],
				});

				// post message
				var message = {
					type: "asym",
					key: identity,
					topic: topic,
					payload: payload,
					ttl: 20
				};
				var err = shh.post(message)
				if (err !== null) {
					throw 'message not sent: ' + message;
				}

				var filterName = '` + whisperMessage5 + `';
				var filterId = filter.filterId;
				if (!filterId) {
					throw 'filter not installed properly';
				}
			`,
			true,
		},
		{
			"test 6: encrypted signed response to us (From != nil && To != nil)",
			`
				var identity1 = '` + accountKey1Hex + `';
				if (!web3.shh.hasKeyPair(identity1)) {
					throw 'idenitity "` + accountKey1Hex + `" not found in whisper';
				}

				var identity2 = '` + accountKey2Hex + `';
				if (!web3.shh.hasKeyPair(identity2)) {
					throw 'idenitity "` + accountKey2Hex + `" not found in whisper';
				}

				var topic = makeTopic();
				var payload = '` + whisperMessage6 + `';

				// start watching for messages
				var filter = shh.filter({
					type: "asym",
					sig: identity2,
					key: identity1,
					topics: [topic]
				});

				// post message
				var message = {
					type: "asym",
				  	sig: identity2,
				  	key: identity1,
				  	topic: topic,
				  	payload: payload,
				  	ttl: 20
				};
				var err = shh.post(message)
				if (err !== null) {
					throw 'message not sent: ' + message;
				}

				var filterName = '` + whisperMessage6 + `';
				var filterId = filter.filterId;
				if (!filterId) {
					throw 'filter not installed properly';
				}
			`,
			true,
		},
	}

	for _, testCase := range testCases {
		t.Log(testCase.name)
		testCaseKey := crypto.Keccak256Hash([]byte(testCase.name)).Hex()
		jailInstance.Parse(testCaseKey, `
			var shh = web3.shh;
			var makeTopic = function () {
				var min = 1;
				var max = Math.pow(16, 8);
				var randInt = Math.floor(Math.random() * (max - min + 1)) + min;
				return web3.toHex(randInt);
			};
		`)
		vm, err := jailInstance.GetVM(testCaseKey)
		if err != nil {
			t.Errorf("cannot get VM: %v", err)
			return
		}

		// post messages
		if _, err := vm.Run(testCase.testCode); err != nil {
			t.Error(err)
			return
		}

		if !testCase.useFilter {
			continue
		}

		// update installed filters
		filterId, err := vm.Get("filterId")
		if err != nil {
			t.Errorf("cannot get filterId: %v", err)
			return
		}
		filterName, err := vm.Get("filterName")
		if err != nil {
			t.Errorf("cannot get filterName: %v", err)
			return
		}

		if _, ok := installedFilters[filterName.String()]; !ok {
			t.Fatal("unrecognized filter")
		}

		installedFilters[filterName.String()] = filterId.String()
	}

	time.Sleep(2 * time.Second) // allow whisper to poll

	for testKey, filter := range installedFilters {
		if filter != "" {
			t.Logf("filter found: %v", filter)
			for _, message := range whisperAPI.GetNewSubscriptionMessages(filter) {
				t.Logf("message found: %s", common.FromHex(message.Payload))
				passedTests[testKey] = true
			}
		}
	}

	for testName, passedTest := range passedTests {
		if !passedTest {
			t.Fatalf("test not passed: %v", testName)
		}
	}
}

func makeTestJail() *jail.Jail {
	return jail.Init(`
		var _status_catalog = {}
		function call(pathStr, paramsStr) {
			var params = JSON.parse(paramsStr),
				path = JSON.parse(pathStr),
				fn, res;

			fn = path.reduce(function (catalog, name) {
					if (catalog && catalog[name]) {
						return catalog[name];
					}
				},
				_status_catalog
			);

			if (!fn) {
				return null;
			}

			res = fn(params);

			return JSON.stringify(res);
		}
	`)
}

func TestJailVMPersistence(t *testing.T) {
	err := geth.PrepareTestNode()
	if err != nil {
		t.Error(err)
		return
	}

	// log into account from which transactions will be sent
	if err := geth.SelectAccount(testConfig.Account1.Address, testConfig.Account1.Password); err != nil {
		t.Errorf("cannot select account: %v", testConfig.Account1.Address)
		return
	}

	type testCase struct {
		command   string
		params    string
		validator func(response string) error
	}
	var testCases = []testCase{
		{
			`["sendTestTx"]`,
			`{"amount": "0.000001", "from": "` + testConfig.Account1.Address + `"}`,
			func(response string) error {
				return nil
			},
		},
		{
			`["sendTestTx"]`,
			`{"amount": "0.000002", "from": "` + testConfig.Account1.Address + `"}`,
			func(response string) error {
				return nil
			},
		},
		{
			`["ping"]`,
			`{"pong": "Ping1", "amount": 0.42}`,
			func(response string) error {
				expectedResponse := `{"result": "Ping1"}`
				if response != expectedResponse {
					return fmt.Errorf("unexpected response, expected: %v, got: %v", expectedResponse, response)
				}
				return nil
			},
		},
		{
			`["ping"]`,
			`{"pong": "Ping2", "amount": 0.42}`,
			func(response string) error {
				expectedResponse := `{"result": "Ping2"}`
				if response != expectedResponse {
					return fmt.Errorf("unexpected response, expected: %v, got: %v", expectedResponse, response)
				}
				return nil
			},
		},
	}

	jailInstance := makeTestJail()
	vmID := "persistentVM" // we will send concurrent request to the very same VM
	jailInstance.Parse(vmID, `
		var total = 0;
		_status_catalog['ping'] = function(params) {
			total += params.amount;
			return params.pong;
		}

		_status_catalog['sendTestTx'] = function(params) {
		  var amount = params.amount;
		  var transaction = {
			"from": params.from,
			"to": "0xf82da7547534045b4e00442bc89e16186cf8c272",
			"value": web3.toWei(amount, "ether")
		  };
		  web3.eth.sendTransaction(transaction, function (error, result) {
		  	 console.log("eth.sendTransaction callback: 'total' variable (is it updated by concurrent routine): " + total);
			 if(!error)
				total += amount;
		  });
		}
	`)

	progress := make(chan string, len(testCases)+1)
	geth.SetDefaultNodeNotificationHandler(func(jsonEvent string) {
		var envelope geth.SignalEnvelope
		if err := json.Unmarshal([]byte(jsonEvent), &envelope); err != nil {
			t.Errorf("cannot unmarshal event's JSON: %s", jsonEvent)
			return
		}
		if envelope.Type == geth.EventTransactionQueued {
			event := envelope.Event.(map[string]interface{})
			t.Logf("Transaction queued (will be completed shortly): {id: %s}\n", event["id"].(string))

			time.Sleep(1 * time.Second)

			//if err := geth.DiscardTransaction(event["id"].(string)); err != nil {
			//	t.Errorf("cannot discard: %v", err)
			//	progress <- "tx discarded"
			//	return
			//}

			var txHash common.Hash
			if txHash, err = geth.CompleteTransaction(event["id"].(string), testConfig.Account1.Password); err != nil {
				t.Errorf("cannot complete queued transaction[%v]: %v", event["id"], err)
			} else {
				t.Logf("Transaction complete: https://testnet.etherscan.io/tx/%s", txHash.Hex())
			}

			progress <- "event queue notification processed"
		}
	})

	// run commands concurrently
	for _, tc := range testCases {
		go func(tc testCase) {
			t.Logf("CALL START: %v %v", tc.command, tc.params)
			response := jailInstance.Call(vmID, tc.command, tc.params)
			if err := tc.validator(response); err != nil {
				t.Errorf("failed test validation: %v, err: %v", tc.command, err)
			}
			t.Logf("CALL END: %v %v", tc.command, tc.params)
			progress <- tc.command
		}(tc)
	}

	// wait for all tests to finish
	cnt := len(testCases) + 1
	time.AfterFunc(5*time.Second, func() {
		// to long, allow main thread to return
		cnt = 0
	})

Loop:
	for {
		select {
		case <-progress:
			cnt--
			if cnt <= 0 {
				break Loop
			}
		case <-time.After(10 * time.Second): // timeout
			t.Error("test timed out")
			break Loop
		}
	}

	time.Sleep(2 * time.Second) // allow to propagate
=======
	s.Equal(expectedResponse, response)
>>>>>>> b50c46ca
}<|MERGE_RESOLUTION|>--- conflicted
+++ resolved
@@ -2,17 +2,14 @@
 
 import (
 	"encoding/json"
-<<<<<<< HEAD
 	"fmt"
 	"os"
 	"reflect"
 	"strconv"
 	"strings"
-=======
 	"errors"
 	"net/http"
 	"net/http/httptest"
->>>>>>> b50c46ca
 	"testing"
 	"time"
 
@@ -90,68 +87,18 @@
 	require.Equal(expectedResponse, response)
 }
 
-<<<<<<< HEAD
-func TestJailInitAndParse(t *testing.T) {
-	err := geth.PrepareTestNode()
-	if err != nil {
-		t.Error(err)
-		return
-	}
-
-	initInvalidCode := `
-	var _status_catalog = {
-		foo: 'bar'
-	`
-	jailInstance := jail.Init(initInvalidCode)
-	response := jailInstance.Parse("newChat", ``)
-	expectedResponse := `{"error":"(anonymous): Line 4:3 Unexpected end of input (and 3 more errors)"}`
-	if expectedResponse != response {
-		t.Errorf("unexpected response, expected: %v, got: %v", expectedResponse, response)
-		return
-	}
-
-	initCode := `
-=======
 func (s *JailTestSuite) TestParse() {
 	require := s.Require()
 	require.NotNil(s.jail)
 
 	extraCode := `
->>>>>>> b50c46ca
 	var _status_catalog = {
 		foo: 'bar'
 	};
 	`
-<<<<<<< HEAD
-	jailInstance = jail.Init(initCode)
-
-	extraInvalidCode := `
-	var extraFunc = function (x) {
-	  return x * x;
-	`
-	response = jailInstance.Parse("newChat", extraInvalidCode)
-	expectedResponse = `{"error":"(anonymous): Line 16331:50 Unexpected end of input (and 1 more errors)"}`
-	if expectedResponse != response {
-		t.Errorf("unexpected response, expected: %v, got: %v", expectedResponse, response)
-		return
-	}
-
-	extraCode := `
-	var extraFunc = function (x) {
-	  return x * x;
-	};
-	`
-	response = jailInstance.Parse("newChat", extraCode)
-	expectedResponse = `{"result": {"foo":"bar"}}`
-	if expectedResponse != response {
-		t.Errorf("unexpected response, expected: %v, got: %v", expectedResponse, response)
-		return
-	}
-=======
 	response := s.jail.Parse("newChat", extraCode)
 	expectedResponse := `{"result": {"foo":"bar"}}`
 	require.Equal(expectedResponse, response)
->>>>>>> b50c46ca
 }
 
 func (s *JailTestSuite) TestFunctionCall() {
@@ -385,531 +332,10 @@
 	s.NoError(err, "cannot parse result")
 
 	expectedResponse := `{"jsonrpc":"2.0","result":true}`
-<<<<<<< HEAD
-	if !reflect.DeepEqual(response, expectedResponse) {
-		t.Errorf("expected response is not returned: expected %s, got %s", expectedResponse, response)
-		return
-	}
-}
-
-func TestContractDeployment(t *testing.T) {
-	err := geth.PrepareTestNode()
-	if err != nil {
-		t.Error(err)
-		return
-	}
-
-	jailInstance := makeTestJail()
-	jailInstance.Parse(testChatID, `
-		var txHash = "not_set";
-		_status_catalog['createContract'] = function () {
-			var responseValue = null;
-			var testContract = web3.eth.contract([{"constant":true,"inputs":[{"name":"a","type":"int256"}],"name":"double","outputs":[{"name":"","type":"int256"}],"payable":false,"type":"function"}]);
-			var test = testContract.new(
-			{
-				from: '`+testConfig.Account1.Address+`',
-				data: '0x6060604052341561000c57fe5b5b60a58061001b6000396000f30060606040526000357c0100000000000000000000000000000000000000000000000000000000900463ffffffff1680636ffa1caa14603a575bfe5b3415604157fe5b60556004808035906020019091905050606b565b6040518082815260200191505060405180910390f35b60008160020290505b9190505600a165627a7a72305820ccdadd737e4ac7039963b54cee5e5afb25fa859a275252bdcf06f653155228210029',
-				gas: '`+strconv.Itoa(params.DefaultGas)+`'
-			}, function (e, contract){
-				if (!e) {
-					txHash = contract.transactionHash
-				}
-			})
-		}
-		_status_catalog['getTxHash'] = function () {
-			return txHash;
-		}
-	`)
-
-	// make sure you panic if transaction complete doesn't return
-	completeQueuedTransaction := make(chan struct{}, 1)
-	geth.PanicAfter(30*time.Second, completeQueuedTransaction, "TestContractDeployment")
-
-	// replace transaction notification handler
-	var txHash common.Hash
-	handler, err := geth.MakeTestCompleteTxHandler(t, &txHash, completeQueuedTransaction)
-	if err != nil {
-		t.Fatal(err)
-	}
-	geth.SetDefaultNodeNotificationHandler(handler)
-
-	response := jailInstance.Call(testChatID, `["createContract"]`, `{}`)
-	expectedResponse := `{"result": null}`
-	if response != expectedResponse {
-		t.Errorf("unexpected response, expected: %v, got: %v", expectedResponse, response)
-		return
-	}
-
-	<-completeQueuedTransaction
-
-	response = jailInstance.Call(testChatID, `["getTxHash"]`, `{}`)
-	expectedResponse = `{"result": "` + txHash.Hex() + `"}`
-	if response != expectedResponse {
-		t.Errorf("unexpected response, expected: %v, got: %v", expectedResponse, response)
-		return
-	}
-}
-
-func TestGasEstimation(t *testing.T) {
-	err := geth.PrepareTestNode()
-	if err != nil {
-		t.Error(err)
-		return
-	}
-
-	jailInstance := makeTestJail()
-	jailInstance.Parse(testChatID, `
-		var txHash = "not_set";
-		_status_catalog['createContractWithGasEstimated'] = function () {
-			var responseValue = null;
-			var testContract = web3.eth.contract([{"constant":true,"inputs":[{"name":"a","type":"int256"}],"name":"double","outputs":[{"name":"","type":"int256"}],"payable":false,"type":"function"}]);
-			var test = testContract.new(
-			{
-				from: '`+testConfig.Account1.Address+`',
-				data: '0x6060604052341561000c57fe5b5b60a58061001b6000396000f30060606040526000357c0100000000000000000000000000000000000000000000000000000000900463ffffffff1680636ffa1caa14603a575bfe5b3415604157fe5b60556004808035906020019091905050606b565b6040518082815260200191505060405180910390f35b60008160020290505b9190505600a165627a7a72305820ccdadd737e4ac7039963b54cee5e5afb25fa859a275252bdcf06f653155228210029',
-			}, function (e, contract){
-				if (!e) {
-					txHash = contract.transactionHash
-				}
-			})
-		};
-
-		_status_catalog['getTxHash'] = function () {
-			return txHash;
-		}
-	`)
-
-	// make sure you panic if transaction complete doesn't return
-	completeQueuedTransaction := make(chan struct{}, 1)
-	geth.PanicAfter(30*time.Second, completeQueuedTransaction, "TestContractDeployment")
-
-	// replace transaction notification handler
-	var txHash common.Hash
-	handler, err := geth.MakeTestCompleteTxHandler(t, &txHash, completeQueuedTransaction)
-	if err != nil {
-		t.Fatal(err)
-	}
-	geth.SetDefaultNodeNotificationHandler(handler)
-
-	response := jailInstance.Call(testChatID, `["createContractWithGasEstimated"]`, `{}`)
-	expectedResponse := `{"result": null}`
-	if response != expectedResponse {
-		t.Errorf("unexpected response, expected: %v, got: %v", expectedResponse, response)
-		return
-	}
-
-	<-completeQueuedTransaction
-
-	response = jailInstance.Call(testChatID, `["getTxHash"]`, `{}`)
-	expectedResponse = `{"result": "` + txHash.Hex() + `"}`
-	if response != expectedResponse {
-		t.Errorf("unexpected response, expected: %v, got: %v", expectedResponse, response)
-		return
-	}
-}
-
-func TestJailWhisper(t *testing.T) {
-	err := geth.PrepareTestNode()
-	if err != nil {
-		t.Error(err)
-		return
-	}
-
-	whisperService, err := geth.NodeManagerInstance().WhisperService()
-	if err != nil {
-		t.Errorf("whisper service not running: %v", err)
-	}
-	whisperAPI := whisper.NewPublicWhisperAPI(whisperService)
-
-	// account1
-	_, accountKey1, err := geth.AddressToDecryptedAccount(testConfig.Account1.Address, testConfig.Account1.Password)
-	if err != nil {
-		t.Fatal(err)
-	}
-	accountKey1Hex := common.ToHex(crypto.FromECDSAPub(&accountKey1.PrivateKey.PublicKey))
-
-	if _, err := whisperService.AddKeyPair(accountKey1.PrivateKey); err != nil {
-		t.Fatalf("identity not injected: %v", accountKey1Hex)
-	}
-	if ok, err := whisperAPI.HasKeyPair(accountKey1Hex); err != nil || !ok {
-		t.Fatalf("identity not injected: %v", accountKey1Hex)
-	}
-
-	// account2
-	_, accountKey2, err := geth.AddressToDecryptedAccount(testConfig.Account2.Address, testConfig.Account2.Password)
-	if err != nil {
-		t.Fatal(err)
-	}
-	accountKey2Hex := common.ToHex(crypto.FromECDSAPub(&accountKey2.PrivateKey.PublicKey))
-
-	if _, err := whisperService.AddKeyPair(accountKey2.PrivateKey); err != nil {
-		t.Fatalf("identity not injected: %v", accountKey2Hex)
-	}
-	if ok, err := whisperAPI.HasKeyPair(accountKey2Hex); err != nil || !ok {
-		t.Fatalf("identity not injected: %v", accountKey2Hex)
-	}
-
-	passedTests := map[string]bool{
-		whisperMessage1: false,
-		whisperMessage2: false,
-		whisperMessage3: false,
-		whisperMessage4: false,
-		whisperMessage5: false,
-		whisperMessage6: false,
-	}
-	installedFilters := map[string]string{
-		whisperMessage1: "",
-		whisperMessage2: "",
-		whisperMessage3: "",
-		whisperMessage4: "",
-		whisperMessage5: "",
-		whisperMessage6: "",
-	}
-
-	jailInstance := jail.Init("")
-
-	testCases := []struct {
-		name      string
-		testCode  string
-		useFilter bool
-	}{
-		{
-			"test 0: ensure correct version of Whisper is used",
-			`
-				var expectedVersion = '0x5';
-				if (web3.version.whisper != expectedVersion) {
-					throw 'unexpected shh version, expected: ' + expectedVersion + ', got: ' + web3.version.whisper;
-				}
-			`,
-			false,
-		},
-		{
-			"test 1: encrypted signed message from us (From != nil && To != nil)",
-			`
-				var identity1 = '` + accountKey1Hex + `';
-				if (!web3.shh.hasKeyPair(identity1)) {
-					throw 'idenitity "` + accountKey1Hex + `" not found in whisper';
-				}
-
-				var identity2 = '` + accountKey2Hex + `';
-				if (!web3.shh.hasKeyPair(identity2)) {
-					throw 'idenitity "` + accountKey2Hex + `" not found in whisper';
-				}
-
-				var topic = makeTopic();
-				var payload = '` + whisperMessage1 + `';
-
-				// start watching for messages
-				var filter = shh.filter({
-					type: "asym",
-					sig: identity1,
-					key: identity2,
-					topics: [topic]
-				});
-				console.log(JSON.stringify(filter));
-
-				// post message
-				var message = {
-					type: "asym",
-					sig: identity1,
-					key: identity2,
-					topic: topic,
-					payload: payload,
-					ttl: 20,
-				};
-				var err = shh.post(message)
-				if (err !== null) {
-					throw 'message not sent: ' + message;
-				}
-
-				var filterName = '` + whisperMessage1 + `';
-				var filterId = filter.filterId;
-				if (!filterId) {
-					throw 'filter not installed properly';
-				}
-			`,
-			true,
-		},
-		{
-			"test 2: encrypted signed message to yourself (From != nil && To != nil)",
-			`
-				var identity = '` + accountKey1Hex + `';
-				if (!web3.shh.hasKeyPair(identity)) {
-					throw 'idenitity "` + accountKey1Hex + `" not found in whisper';
-				}
-
-				var topic = makeTopic();
-				var payload = '` + whisperMessage2 + `';
-
-				// start watching for messages
-				var filter = shh.filter({
-					type: "asym",
-					sig: identity,
-					key: identity,
-					topics: [topic],
-				});
-
-				// post message
-				var message = {
-					type: "asym",
-				  	sig: identity,
-				  	key: identity,
-				  	topic: topic,
-				  	payload: payload,
-				  	ttl: 20,
-				};
-				var err = shh.post(message)
-				if (err !== null) {
-					throw 'message not sent: ' + message;
-				}
-
-				var filterName = '` + whisperMessage2 + `';
-				var filterId = filter.filterId;
-				if (!filterId) {
-					throw 'filter not installed properly';
-				}
-			`,
-			true,
-		},
-		{
-			"test 3: signed (known sender) broadcast (From != nil && To == nil)",
-			`
-				var identity = '` + accountKey1Hex + `';
-				if (!web3.shh.hasKeyPair(identity)) {
-					throw 'idenitity "` + accountKey1Hex + `" not found in whisper';
-				}
-
-				var topic = makeTopic();
-				var payload = '` + whisperMessage3 + `';
-
-				// generate symmetric key
-				var keyid = shh.generateSymmetricKey();
-				if (!shh.hasSymmetricKey(keyid)) {
-					throw new Error('key not found');
-				}
-
-				// start watching for messages
-				var filter = shh.filter({
-					type: "sym",
-					sig: identity,
-					topics: [topic],
-					key: keyid
-				});
-
-				// post message
-				var message = {
-					type: "sym",
-					sig: identity,
-					topic: topic,
-					payload: payload,
-					ttl: 20,
-					key: keyid
-				};
-				var err = shh.post(message)
-				if (err !== null) {
-					throw 'message not sent: ' + message;
-				}
-
-				var filterName = '` + whisperMessage3 + `';
-				var filterId = filter.filterId;
-				if (!filterId) {
-					throw 'filter not installed properly';
-				}
-			`,
-			true,
-		},
-		{
-			"test 4: anonymous broadcast (From == nil && To == nil)",
-			`
-				var topic = makeTopic();
-				var payload = '` + whisperMessage4 + `';
-
-				// generate symmetric key
-				var keyid = shh.generateSymmetricKey();
-				if (!shh.hasSymmetricKey(keyid)) {
-					throw new Error('key not found');
-				}
-
-				// start watching for messages
-				var filter = shh.filter({
-					type: "sym",
-					topics: [topic],
-					key: keyid
-				});
-
-				// post message
-				var message = {
-					type: "sym",
-					topic: topic,
-					payload: payload,
-					ttl: 20,
-					key: keyid
-				};
-				var err = shh.post(message)
-				if (err !== null) {
-					throw 'message not sent: ' + err;
-				}
-
-				var filterName = '` + whisperMessage4 + `';
-				var filterId = filter.filterId;
-				if (!filterId) {
-					throw 'filter not installed properly';
-				}
-			`,
-			true,
-		},
-		{
-			"test 5: encrypted anonymous message (From == nil && To != nil)",
-			`
-				var identity = '` + accountKey2Hex + `';
-				if (!web3.shh.hasKeyPair(identity)) {
-					throw 'idenitity "` + accountKey2Hex + `" not found in whisper';
-				}
-
-				var topic = makeTopic();
-				var payload = '` + whisperMessage5 + `';
-
-				// start watching for messages
-				var filter = shh.filter({
-					type: "asym",
-					key: identity,
-					topics: [topic],
-				});
-
-				// post message
-				var message = {
-					type: "asym",
-					key: identity,
-					topic: topic,
-					payload: payload,
-					ttl: 20
-				};
-				var err = shh.post(message)
-				if (err !== null) {
-					throw 'message not sent: ' + message;
-				}
-
-				var filterName = '` + whisperMessage5 + `';
-				var filterId = filter.filterId;
-				if (!filterId) {
-					throw 'filter not installed properly';
-				}
-			`,
-			true,
-		},
-		{
-			"test 6: encrypted signed response to us (From != nil && To != nil)",
-			`
-				var identity1 = '` + accountKey1Hex + `';
-				if (!web3.shh.hasKeyPair(identity1)) {
-					throw 'idenitity "` + accountKey1Hex + `" not found in whisper';
-				}
-
-				var identity2 = '` + accountKey2Hex + `';
-				if (!web3.shh.hasKeyPair(identity2)) {
-					throw 'idenitity "` + accountKey2Hex + `" not found in whisper';
-				}
-
-				var topic = makeTopic();
-				var payload = '` + whisperMessage6 + `';
-
-				// start watching for messages
-				var filter = shh.filter({
-					type: "asym",
-					sig: identity2,
-					key: identity1,
-					topics: [topic]
-				});
-
-				// post message
-				var message = {
-					type: "asym",
-				  	sig: identity2,
-				  	key: identity1,
-				  	topic: topic,
-				  	payload: payload,
-				  	ttl: 20
-				};
-				var err = shh.post(message)
-				if (err !== null) {
-					throw 'message not sent: ' + message;
-				}
-
-				var filterName = '` + whisperMessage6 + `';
-				var filterId = filter.filterId;
-				if (!filterId) {
-					throw 'filter not installed properly';
-				}
-			`,
-			true,
-		},
-	}
-
-	for _, testCase := range testCases {
-		t.Log(testCase.name)
-		testCaseKey := crypto.Keccak256Hash([]byte(testCase.name)).Hex()
-		jailInstance.Parse(testCaseKey, `
-			var shh = web3.shh;
-			var makeTopic = function () {
-				var min = 1;
-				var max = Math.pow(16, 8);
-				var randInt = Math.floor(Math.random() * (max - min + 1)) + min;
-				return web3.toHex(randInt);
-			};
-		`)
-		vm, err := jailInstance.GetVM(testCaseKey)
-		if err != nil {
-			t.Errorf("cannot get VM: %v", err)
-			return
-		}
-
-		// post messages
-		if _, err := vm.Run(testCase.testCode); err != nil {
-			t.Error(err)
-			return
-		}
-
-		if !testCase.useFilter {
-			continue
-		}
-
-		// update installed filters
-		filterId, err := vm.Get("filterId")
-		if err != nil {
-			t.Errorf("cannot get filterId: %v", err)
-			return
-		}
-		filterName, err := vm.Get("filterName")
-		if err != nil {
-			t.Errorf("cannot get filterName: %v", err)
-			return
-		}
-
-		if _, ok := installedFilters[filterName.String()]; !ok {
-			t.Fatal("unrecognized filter")
-		}
-
-		installedFilters[filterName.String()] = filterId.String()
-	}
-
-	time.Sleep(2 * time.Second) // allow whisper to poll
-
-	for testKey, filter := range installedFilters {
-		if filter != "" {
-			t.Logf("filter found: %v", filter)
-			for _, message := range whisperAPI.GetNewSubscriptionMessages(filter) {
-				t.Logf("message found: %s", common.FromHex(message.Payload))
-				passedTests[testKey] = true
-			}
-		}
-	}
-
-	for testName, passedTest := range passedTests {
-		if !passedTest {
-			t.Fatalf("test not passed: %v", testName)
-		}
-	}
-}
+	s.Equal(expectedResponse, response)
+}
+
+
 
 func makeTestJail() *jail.Jail {
 	return jail.Init(`
@@ -1084,7 +510,4 @@
 	}
 
 	time.Sleep(2 * time.Second) // allow to propagate
-=======
-	s.Equal(expectedResponse, response)
->>>>>>> b50c46ca
 }